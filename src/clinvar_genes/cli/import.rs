//! Import of minimal ClinVar data.

use std::{collections::HashSet, io::BufRead, sync::Arc};

use clap::Parser;
use prost::Message;

use crate::{
    clinvar_genes::{
        self,
        pbs::{
            ClinicalSignificance, GeneFreqRecordCounts, GeneImpactRecordCounts,
            GeneVariantsForRelease, ReferenceAssertion, ReviewStatus, SequenceVariant,
        },
    },
    clinvar_minimal, common,
};

/// Command line arguments for `tsv import` sub command.
#[derive(Parser, Debug, Clone)]
#[command(about = "import ClinVar per-gene data into RocksDB", long_about = None)]
pub struct Args {
    /// Path to input per-impact JSONL file(s).
    #[arg(long, required = true)]
    pub path_per_impact_jsonl: String,
    /// Path to input per-frequency JSONL file(s).
    #[arg(long, required = true)]
    pub path_per_frequency_jsonl: String,
    /// Paths to variant JSONL files.
    #[arg(long, required = true)]
    pub paths_variant_jsonl: Vec<String>,
    /// Path to output RocksDB directory.
    #[arg(long)]
    pub path_out_rocksdb: String,

    /// Name of the column family to import into.
    #[arg(long, default_value = "clinvar-genes")]
    pub cf_name: String,
    /// Optional path to RocksDB WAL directory.
    #[arg(long)]
    pub path_wal_dir: Option<String>,
}

/// Load per-impact JSONL file.
fn load_per_impact_jsonl(
    path_per_impact_jsonl: &str,
) -> Result<indexmap::IndexMap<String, Vec<GeneImpactRecordCounts>>, anyhow::Error> {
    // Open reader, possibly decompressing gziped files.
    let reader: Box<dyn std::io::Read> = if path_per_impact_jsonl.ends_with(".gz") {
        Box::new(flate2::read::GzDecoder::new(std::fs::File::open(
            path_per_impact_jsonl,
        )?))
    } else {
        Box::new(std::fs::File::open(path_per_impact_jsonl)?)
    };

    let mut result = indexmap::IndexMap::new();

    let reader = std::io::BufReader::new(reader);
    for line in reader.lines() {
        let line = line?;
        let record =
            serde_json::from_str::<clinvar_genes::cli::reading::gene_impact::Record>(&line)?;

        let mut count_out = Vec::new();
        for (impact, counts) in record.counts {
            let impact: crate::clinvar_genes::pbs::Impact = impact.into();
            count_out.push(GeneImpactRecordCounts {
                impact: impact as i32,
                counts,
            });
        }
        result.insert(record.hgnc.clone(), count_out);
    }

    Ok(result)
}

/// Load per-frequency JSONL file.
fn load_per_frequency_jsonl(
    path_per_impact_jsonl: &str,
) -> Result<indexmap::IndexMap<String, Vec<GeneFreqRecordCounts>>, anyhow::Error> {
    // Open reader, possibly decompressing gziped files.
    let reader: Box<dyn std::io::Read> = if path_per_impact_jsonl.ends_with(".gz") {
        Box::new(flate2::read::GzDecoder::new(std::fs::File::open(
            path_per_impact_jsonl,
        )?))
    } else {
        Box::new(std::fs::File::open(path_per_impact_jsonl)?)
    };

    let mut result = indexmap::IndexMap::new();

    let reader = std::io::BufReader::new(reader);
    for line in reader.lines() {
        let line = line?;
        let record =
            serde_json::from_str::<clinvar_genes::cli::reading::counts_by_freq::Record>(&line)?;

        let mut count_out = Vec::new();
        for (clinsig, counts) in record.counts {
            let coarse_clinsig: crate::clinvar_genes::pbs::CoarseClinicalSignificance =
                clinsig.into();
            count_out.push(GeneFreqRecordCounts {
                coarse_clinsig: coarse_clinsig as i32,
                counts,
            });
        }
        result.insert(record.hgnc.clone(), count_out);
    }

    Ok(result)
}

type PerVcv = indexmap::IndexMap<String, SequenceVariant>;
type PerAssembly = indexmap::IndexMap<String, PerVcv>;
type PerGene = indexmap::IndexMap<String, PerAssembly>;

/// Load per-gene sequence variants.
fn load_variants_jsonl(
    variant_jsonls: &[String],
) -> Result<indexmap::IndexMap<String, Vec<GeneVariantsForRelease>>, anyhow::Error> {
    // Build intermediate data structure using nested maps.
    let mut per_gene: PerGene = Default::default();
    for path_jsonl in variant_jsonls {
        let reader: Box<dyn std::io::Read> = if path_jsonl.ends_with(".gz") {
            Box::new(flate2::read::GzDecoder::new(std::fs::File::open(
                path_jsonl,
            )?))
        } else {
            Box::new(std::fs::File::open(path_jsonl)?)
        };

        let reader = std::io::BufReader::new(reader);

        for line in reader.lines() {
            let line = line?;
<<<<<<< HEAD
            let input_record = serde_json::from_str::<clinvar_minimal::cli::reading::Record>(&line);
            match input_record {
                Err(e) => {
                    tracing::warn!("skipping line because of error: {}", e);
                    continue;
                }
                Ok(input_record) => {
                    let clinvar_minimal::cli::reading::Record {
                        rcv,
                        hgnc_ids,
                        clinical_significance,
                        review_status,
                        sequence_location,
                    } = input_record;
                    let clinvar_minimal::cli::reading::SequenceLocation {
                        assembly,
                        chr,
                        start,
                        reference_allele_vcf,
                        alternate_allele_vcf,
                        ..
                    } = sequence_location;

                    if let (Some(reference_allele_vcf), Some(alternate_allele_vcf)) =
                        (reference_allele_vcf, alternate_allele_vcf)
                    {
                        for hgnc_id in hgnc_ids {
                            let per_gene = tmp.entry(hgnc_id).or_default();
                            let per_release = per_gene.entry(assembly.clone()).or_default();
                            let clinsig: crate::clinvar_minimal::pbs::ClinicalSignificance =
                                clinical_significance.clone().into();
                            let review_status: crate::clinvar_minimal::pbs::ReviewStatus =
                                review_status.clone().into();
                            per_release.push(SequenceVariant {
                                chrom: chr.clone(),
                                pos: start,
                                reference: reference_allele_vcf.clone(),
                                alternative: alternate_allele_vcf.clone(),
                                rcv: rcv.clone(),
                                clinsig: clinsig as i32,
                                review_status: review_status as i32,
                            })
                        }
                    }
=======
            let input_record =
                serde_json::from_str::<clinvar_minimal::cli::reading::Record>(&line)?;

            let clinvar_minimal::cli::reading::Record {
                rcv,
                vcv,
                title,
                hgnc_ids,
                clinical_significance,
                review_status,
                sequence_location,
            } = input_record;
            let clinvar_minimal::cli::reading::SequenceLocation {
                assembly,
                chr: chrom,
                start: pos,
                reference_allele_vcf,
                alternate_allele_vcf,
                ..
            } = sequence_location;

            if let (Some(reference), Some(alternative)) =
                (reference_allele_vcf, alternate_allele_vcf)
            {
                for hgnc_id in hgnc_ids {
                    let per_release = per_gene.entry(hgnc_id).or_default();
                    let per_vcv = per_release.entry(assembly.clone()).or_default();
                    let seqvar = per_vcv
                        .entry(vcv.clone())
                        .or_insert_with(|| SequenceVariant {
                            chrom: chrom.clone(),
                            pos,
                            reference: reference.clone(),
                            alternative: alternative.clone(),
                            vcv: vcv.clone(),
                            reference_assertions: vec![],
                        });
                    seqvar.reference_assertions.push(ReferenceAssertion {
                        rcv: rcv.clone(),
                        title: title.clone(),
                        clinical_significance: Into::<ClinicalSignificance>::into(
                            clinical_significance,
                        ) as i32,
                        review_status: Into::<ReviewStatus>::into(review_status) as i32,
                    });
                    seqvar
                        .reference_assertions
                        .sort_by_key(|a| (a.clinical_significance, a.review_status));
>>>>>>> 90957736
                }
            }
        }
    }

    // Convert into final data structure that uses lists of entry records rather than nested maps.
    let mut result = indexmap::IndexMap::new();
    for (hgnc_id, per_gene) in per_gene {
        let mut per_gene_out = Vec::new();
        for (genome_release, per_release) in per_gene {
            per_gene_out.push(GeneVariantsForRelease {
                genome_release,
                variants: per_release.values().cloned().collect(),
            });
        }
        result.insert(hgnc_id, per_gene_out);
    }

    Ok(result)
}

/// Perform import of the JSONL files.
fn jsonl_import(
    db: &rocksdb::DBWithThreadMode<rocksdb::MultiThreaded>,
    args: &Args,
) -> Result<(), anyhow::Error> {
    let cf_data = db.cf_handle(&args.cf_name).unwrap();

    tracing::info!("Loading impact per gene ...");
    let before_per_impact = std::time::Instant::now();
    let counts_per_impact = load_per_impact_jsonl(&args.path_per_impact_jsonl)?;
    tracing::info!(
        "... done loading impact per gene in {:?}",
        &before_per_impact.elapsed()
    );
    tracing::info!("Loading frequency per significance and gene ...");
    let before_per_freq = std::time::Instant::now();
    let counts_per_freq = load_per_frequency_jsonl(&args.path_per_frequency_jsonl)?;
    tracing::info!(
        "... done loading impact frequency per significance gene in {:?}",
        &before_per_freq.elapsed()
    );
    tracing::info!("Loading variants per gene ...");
    let before_vars = std::time::Instant::now();
    let vars_per_gene = load_variants_jsonl(&args.paths_variant_jsonl)?;
    tracing::info!(
        "... done loading variants per gene in {:?}",
        &before_vars.elapsed()
    );

    tracing::info!("Writing to database ...");
    let before_write_to_db = std::time::Instant::now();
    let mut hgnc_ids = counts_per_impact
        .keys()
        .cloned()
        .chain(counts_per_freq.keys().cloned())
        .chain(vars_per_gene.keys().cloned())
        .collect::<HashSet<_>>()
        .into_iter()
        .collect::<Vec<_>>();
    hgnc_ids.sort();

    // Read through all records and insert each into the database.
    for hgnc_id in hgnc_ids.iter() {
        let record = clinvar_genes::pbs::ClinvarPerGeneRecord {
            per_impact_counts: counts_per_impact.get(hgnc_id).cloned().unwrap_or_default(),
            per_freq_counts: counts_per_freq.get(hgnc_id).cloned().unwrap_or_default(),
            variants: vars_per_gene.get(hgnc_id).cloned().unwrap_or_default(),
        };
        let buf = record.encode_to_vec();

        db.put_cf(&cf_data, hgnc_id, buf)?;
    }
    tracing::info!(
        "... done writing to database in {:?}",
        &before_write_to_db.elapsed()
    );

    Ok(())
}

/// Implementation of `clinvar-genes import` sub command.
pub fn run(common: &common::cli::Args, args: &Args) -> Result<(), anyhow::Error> {
    tracing::info!("Starting 'clinvar-genes import' command");
    tracing::info!("common = {:#?}", &common);
    tracing::info!("args = {:#?}", &args);

    // Open the RocksDB for writing.
    tracing::info!("Opening RocksDB for writing ...");
    let before_opening_rocksdb = std::time::Instant::now();
    let options = rocksdb_utils_lookup::tune_options(
        rocksdb::Options::default(),
        args.path_wal_dir.as_ref().map(|s| s.as_ref()),
    );
    let cf_names = &["meta", &args.cf_name];
    let db = Arc::new(rocksdb::DB::open_cf_with_opts(
        &options,
        common::readlink_f(&args.path_out_rocksdb)?,
        cf_names
            .iter()
            .map(|name| (name.to_string(), options.clone()))
            .collect::<Vec<_>>(),
    )?);
    tracing::info!("  writing meta information");
    let cf_meta = db.cf_handle("meta").unwrap();
    db.put_cf(&cf_meta, "annonars-version", crate::VERSION)?;
    db.put_cf(&cf_meta, "db-name", "clinvar-genes")?;
    tracing::info!(
        "... done opening RocksDB for writing in {:?}",
        before_opening_rocksdb.elapsed()
    );

    tracing::info!("Importing TSV files ...");
    let before_import = std::time::Instant::now();
    jsonl_import(&db, args)?;
    tracing::info!(
        "... done importing TSV files in {:?}",
        before_import.elapsed()
    );

    tracing::info!("Running RocksDB compaction ...");
    let before_compaction = std::time::Instant::now();
    rocksdb_utils_lookup::force_compaction_cf(&db, cf_names, Some("  "), true)?;
    tracing::info!(
        "... done compacting RocksDB in {:?}",
        before_compaction.elapsed()
    );

    tracing::info!("All done. Have a nice day!");
    Ok(())
}

#[cfg(test)]
mod test {
    use super::*;

    use clap_verbosity_flag::Verbosity;
    use temp_testdir::TempDir;

    #[test]
    fn smoke_test_import() {
        let tmp_dir = TempDir::default();
        let common = common::cli::Args {
            verbose: Verbosity::new(1, 0),
        };
        let args = Args {
            path_per_impact_jsonl: String::from("tests/clinvar-genes/gene-variant-report.jsonl"),
            path_per_frequency_jsonl: String::from(
                "tests/clinvar-genes/gene-frequency-report.jsonl",
            ),
            paths_variant_jsonl: vec![
                String::from("tests/clinvar-genes/clinvar-variants-grch37-seqvars.jsonl"),
                String::from("tests/clinvar-genes/clinvar-variants-grch38-seqvars.jsonl"),
            ],
            path_out_rocksdb: format!("{}", tmp_dir.join("out-rocksdb").display()),
            cf_name: String::from("clinvar"),
            path_wal_dir: None,
        };

        run(&common, &args).unwrap();
    }
}<|MERGE_RESOLUTION|>--- conflicted
+++ resolved
@@ -135,7 +135,6 @@
 
         for line in reader.lines() {
             let line = line?;
-<<<<<<< HEAD
             let input_record = serde_json::from_str::<clinvar_minimal::cli::reading::Record>(&line);
             match input_record {
                 Err(e) => {
@@ -144,7 +143,9 @@
                 }
                 Ok(input_record) => {
                     let clinvar_minimal::cli::reading::Record {
+                        vcv,
                         rcv,
+                        title,
                         hgnc_ids,
                         clinical_significance,
                         review_status,
@@ -163,73 +164,32 @@
                         (reference_allele_vcf, alternate_allele_vcf)
                     {
                         for hgnc_id in hgnc_ids {
-                            let per_gene = tmp.entry(hgnc_id).or_default();
-                            let per_release = per_gene.entry(assembly.clone()).or_default();
-                            let clinsig: crate::clinvar_minimal::pbs::ClinicalSignificance =
-                                clinical_significance.clone().into();
-                            let review_status: crate::clinvar_minimal::pbs::ReviewStatus =
-                                review_status.clone().into();
-                            per_release.push(SequenceVariant {
-                                chrom: chr.clone(),
-                                pos: start,
-                                reference: reference_allele_vcf.clone(),
-                                alternative: alternate_allele_vcf.clone(),
+                            let per_release = per_gene.entry(hgnc_id).or_default();
+                            let per_vcv = per_release.entry(assembly.clone()).or_default();
+                            let seqvar =
+                                per_vcv
+                                    .entry(vcv.clone())
+                                    .or_insert_with(|| SequenceVariant {
+                                        chrom: chr.clone(),
+                                        pos: start,
+                                        reference: reference_allele_vcf.clone(),
+                                        alternative: alternate_allele_vcf.clone(),
+                                        vcv: vcv.clone(),
+                                        reference_assertions: vec![],
+                                    });
+                            seqvar.reference_assertions.push(ReferenceAssertion {
                                 rcv: rcv.clone(),
-                                clinsig: clinsig as i32,
-                                review_status: review_status as i32,
-                            })
+                                title: title.clone(),
+                                clinical_significance: Into::<ClinicalSignificance>::into(
+                                    clinical_significance,
+                                ) as i32,
+                                review_status: Into::<ReviewStatus>::into(review_status) as i32,
+                            });
+                            seqvar
+                                .reference_assertions
+                                .sort_by_key(|a| (a.clinical_significance, a.review_status));
                         }
                     }
-=======
-            let input_record =
-                serde_json::from_str::<clinvar_minimal::cli::reading::Record>(&line)?;
-
-            let clinvar_minimal::cli::reading::Record {
-                rcv,
-                vcv,
-                title,
-                hgnc_ids,
-                clinical_significance,
-                review_status,
-                sequence_location,
-            } = input_record;
-            let clinvar_minimal::cli::reading::SequenceLocation {
-                assembly,
-                chr: chrom,
-                start: pos,
-                reference_allele_vcf,
-                alternate_allele_vcf,
-                ..
-            } = sequence_location;
-
-            if let (Some(reference), Some(alternative)) =
-                (reference_allele_vcf, alternate_allele_vcf)
-            {
-                for hgnc_id in hgnc_ids {
-                    let per_release = per_gene.entry(hgnc_id).or_default();
-                    let per_vcv = per_release.entry(assembly.clone()).or_default();
-                    let seqvar = per_vcv
-                        .entry(vcv.clone())
-                        .or_insert_with(|| SequenceVariant {
-                            chrom: chrom.clone(),
-                            pos,
-                            reference: reference.clone(),
-                            alternative: alternative.clone(),
-                            vcv: vcv.clone(),
-                            reference_assertions: vec![],
-                        });
-                    seqvar.reference_assertions.push(ReferenceAssertion {
-                        rcv: rcv.clone(),
-                        title: title.clone(),
-                        clinical_significance: Into::<ClinicalSignificance>::into(
-                            clinical_significance,
-                        ) as i32,
-                        review_status: Into::<ReviewStatus>::into(review_status) as i32,
-                    });
-                    seqvar
-                        .reference_assertions
-                        .sort_by_key(|a| (a.clinical_significance, a.review_status));
->>>>>>> 90957736
                 }
             }
         }
