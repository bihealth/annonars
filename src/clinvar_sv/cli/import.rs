--- conflicted
+++ resolved
@@ -287,14 +287,9 @@
                 String::from("tests/clinvar-sv/clinvar-variants-grch37-strucvars.jsonl"),
             ],
             path_out_rocksdb: format!("{}", tmp_dir.join("out-rocksdb").display()),
-<<<<<<< HEAD
             cf_name: String::from("clinvar_sv"),
             cf_name_by_rcv: String::from("clinvar_sv_by_rcv"),
-=======
             min_var_size: 50,
-            cf_name: String::from("clinvar-sv"),
-            cf_name_by_rcv: String::from("clinvar-sv-by-rcv"),
->>>>>>> 831830aa
             path_wal_dir: None,
         };
 
