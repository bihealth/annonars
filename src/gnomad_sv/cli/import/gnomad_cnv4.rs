--- conflicted
+++ resolved
@@ -1,13 +1,8 @@
 //! gnomAD CNV v4 import.
 
 use itertools::Itertools;
-<<<<<<< HEAD
 use noodles::vcf::variant::record::Ids;
-use std::{str::FromStr, sync::Arc};
-=======
-use noodles_vcf::variant::record::Ids;
 use std::{fmt, str::FromStr, sync::Arc};
->>>>>>> 7842351a
 
 use crate::{
     common::noodles::{get_f32, get_i32, get_string, get_vec_str},
