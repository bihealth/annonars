--- conflicted
+++ resolved
@@ -1,8 +1,4 @@
-<<<<<<< HEAD
-use annonars::{common, cons, dbsnp, gnomad_mtdna, gnomad_nuclear, helixmtdb, tsv};
-=======
-use annonars::{common, cons, db_utils, dbsnp, gnomad_mtdna, helixmtdb, tsv};
->>>>>>> f918a275
+use annonars::{common, cons, db_utils, dbsnp, gnomad_mtdna, gnomad_nuclear, helixmtdb, tsv};
 use anyhow::Error;
 use clap::{command, Args, Parser, Subcommand};
 
@@ -37,13 +33,10 @@
     Helixmtdb(Helixmtdb),
     /// "gnomad-mtdna" sub commands
     GnomadMtdna(GnomadMtdna),
-<<<<<<< HEAD
     /// "gnomad-nuclear" sub commands
     GnomadNuclear(GnomadNuclear),
-=======
     /// "db-utils" sub commands
     DbUtils(DbUtils),
->>>>>>> f918a275
 }
 
 /// Parsing of "tsv" subcommand
@@ -131,7 +124,6 @@
     Query(gnomad_mtdna::cli::query::Args),
 }
 
-<<<<<<< HEAD
 /// Parsing of "gnomad-nuclear" subcommands.
 #[derive(Debug, Args, Clone)]
 struct GnomadNuclear {
@@ -147,7 +139,7 @@
     Import(gnomad_nuclear::cli::import::Args),
     /// "query" sub command
     Query(gnomad_nuclear::cli::query::Args),
-=======
+
 /// Parsing of "db-utils" subcommands.
 #[derive(Debug, Args, Clone)]
 struct DbUtils {
@@ -161,7 +153,6 @@
 enum DbUtilsCommands {
     /// "copy" sub command
     Copy(db_utils::cli::copy::Args),
->>>>>>> f918a275
 }
 
 pub fn main() -> Result<(), anyhow::Error> {
@@ -209,7 +200,6 @@
                     gnomad_mtdna::cli::query::run(&cli.common, args)?
                 }
             },
-<<<<<<< HEAD
             Commands::GnomadNuclear(args) => match &args.command {
                 GnomadNuclearCommands::Import(args) => {
                     gnomad_nuclear::cli::import::run(&cli.common, args)?
@@ -217,10 +207,8 @@
                 GnomadNuclearCommands::Query(args) => {
                     gnomad_nuclear::cli::query::run(&cli.common, args)?
                 }
-=======
             Commands::DbUtils(args) => match &args.command {
                 DbUtilsCommands::Copy(args) => db_utils::cli::copy::run(&cli.common, args)?,
->>>>>>> f918a275
             },
         }
 
