[package]
name = "annonars"
version = "0.40.0"
edition = "2021"
authors = ["Manuel Holtgrewe <manuel.holtgrewe@bih-charite.de>"]
description = "Rust template repository"
license = "Apache-2.0"
repository = "https://github.com/varfish-org/annonars"
readme = "README.md"
autobins = false
exclude = ["/tests"]

[lib]
name = "annonars"
path = "src/lib.rs"

[[bin]]
name = "annonars"
path = "src/main.rs"

[dependencies]
actix-web = "4.8.0"
anyhow = "1.0"
bgzip = "0.3"
bio = "2.0.0"
biocommons-bioutils = "0.1.0"
boolvec = "0.2"
byteorder = "1.4"
chrono = { version = "0.4", features = ["serde"] }
clap-verbosity-flag = "2.2"
clap = { version = "4.5", features = ["derive", "env"] }
csv = "1.2"
enum-map = { version = "2.7.3", features = ["serde"] }
env_logger = "0.11"
erased-serde = "0.4.2"
flate2 = "1.0"
indexmap = { version = "2.2", features = ["serde"] }
indicatif = { version = "0.17", features = ["rayon"] }
itertools = "0.13.0"
log = "0.4"
pbjson = "0.7"
pbjson-types = "0.7"
prost = "0.13"
rayon = "1.8"
rocksdb-utils-lookup = "0.4"
rocksdb = { version = "0.22", features = ["multi-threaded-cf"] }
rustc-hash = "2.0.0"
serde_json = { version = "1.0", features = ["preserve_order"] }
<<<<<<< HEAD
serde = { version = "1.0", features = ["derive"] }
serde_with = { version = "3.8", features = ["alloc", "macros", "indexmap_2"], default-features = false }
serde_yaml = "0.9"
=======
serde_with = { version = "3.9", features = ["alloc", "macros", "indexmap_2"], default-features = false }
>>>>>>> 26e768aa
strum = { version = "0.26", features = ["strum_macros", "derive"] }
thiserror = "1.0"
tracing = "0.1"
tracing-subscriber = "0.3"
utoipa-swagger-ui = { version = "7.1.0", features = ["actix-web"] }
utoipa = { version = "4.2", features = ["actix_extras", "chrono", "indexmap", "preserve_order", "yaml"] }

[dependencies.noodles]
version = "0.77.0"
features = ["bed", "bgzf", "core", "csi", "gff", "tabix", "vcf"]

[build-dependencies]
anyhow = "1.0"
pbjson-build = "0.7"
prost-build = "0.13"

[dev-dependencies]
insta = { version = "1.36", features = ["yaml"] }
log = "0.4"
pretty_assertions = "1.4"
rstest = "0.21.0"
temp_testdir = "0.2"
test-log = "0.2"
tracing-subscriber = "0.3"
tracing-test = "0.2.4"

# Compile insta with full optimization.
[profile.dev.package.insta]
opt-level = 3
[profile.dev.package.similar]
opt-level = 3<|MERGE_RESOLUTION|>--- conflicted
+++ resolved
@@ -46,13 +46,9 @@
 rocksdb = { version = "0.22", features = ["multi-threaded-cf"] }
 rustc-hash = "2.0.0"
 serde_json = { version = "1.0", features = ["preserve_order"] }
-<<<<<<< HEAD
 serde = { version = "1.0", features = ["derive"] }
-serde_with = { version = "3.8", features = ["alloc", "macros", "indexmap_2"], default-features = false }
+serde_with = { version = "3.9", features = ["alloc", "macros", "indexmap_2"], default-features = false }
 serde_yaml = "0.9"
-=======
-serde_with = { version = "3.9", features = ["alloc", "macros", "indexmap_2"], default-features = false }
->>>>>>> 26e768aa
 strum = { version = "0.26", features = ["strum_macros", "derive"] }
 thiserror = "1.0"
 tracing = "0.1"
