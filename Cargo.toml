--- conflicted
+++ resolved
@@ -36,13 +36,7 @@
 flate2 = { version = "1.0" }
 bgzip = { version = "0.3" }
 noodles-bgzf = { version = "0.21" }
-<<<<<<< HEAD
-noodles-tabix = { version = "0.20" }
 noodles-csi = "0.18.0"
-=======
-noodles-tabix = { version = "0.21" }
-noodles-csi = "0.17.0"
->>>>>>> 78f4ffa3
 noodles-core = "0.11.0"
 hgvs = { version = "0.7" }
 prost = "0.11"
