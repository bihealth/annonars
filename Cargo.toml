--- conflicted
+++ resolved
@@ -43,13 +43,9 @@
 prost = "0.11"
 csv = "1.2.1"
 noodles-vcf = "0.29.0"
-<<<<<<< HEAD
-noodles-util = { version = "0.10.0", features = ["variant"] }
+noodles-util = { version = "0.11.0", features = ["variant"] }
 env_logger = "0.10.0"
 serde_with = "3.0.0"
-=======
-noodles-util = { version = "0.11.0", features = ["variant"] }
->>>>>>> 78f4ffa3
 
 [build-dependencies]
 prost-build = "0.11"
